from __future__ import annotations

from pgvector.sqlalchemy import Vector
<<<<<<< HEAD
from sqlalchemy import Index, String
from sqlalchemy.dialects.postgresql import ARRAY
=======
from sqlalchemy import Index
>>>>>>> 4b3f88fa
from sqlalchemy.orm import DeclarativeBase, Mapped, mapped_column


# Define the models
class Base(DeclarativeBase):
    pass


class Item(Base):
    __tablename__ = "sessions"
    # An ID column should always be defined, but it can be int or string
    id: Mapped[str] = mapped_column(primary_key=True)
    # Schema specific:
    title: Mapped[str] = mapped_column()
    description: Mapped[str] = mapped_column()
<<<<<<< HEAD
    speakers: Mapped[list[str]] = mapped_column(ARRAY(String))
    tracks: Mapped[list[str]] = mapped_column(ARRAY(String))
    day: Mapped[str] = mapped_column()
    time: Mapped[str] = mapped_column()
    mode: Mapped[str] = mapped_column()
=======
    price: Mapped[float] = mapped_column()
>>>>>>> 4b3f88fa
    # Embeddings for different models:
    embedding_ada002: Mapped[Vector] = mapped_column(Vector(1536), nullable=True)  # ada-002
    embedding_nomic: Mapped[Vector] = mapped_column(Vector(768), nullable=True)  # nomic-embed-text

    def to_dict(self, include_embedding: bool = False):
        model_dict = {column.name: getattr(self, column.name) for column in self.__table__.columns}
        if include_embedding:
            model_dict["embedding_ada002"] = model_dict.get("embedding_ada002", [])
            model_dict["embedding_nomic"] = model_dict.get("embedding_nomic", [])
        else:
            del model_dict["embedding_ada002"]
            del model_dict["embedding_nomic"]
        return model_dict

    def to_str_for_rag(self):
        return f"Title:{self.title} Description:{self.description} Speakers:{self.speakers} Tracks:{self.tracks} Day:{self.day} Time:{self.time} Mode:{self.mode}"  # noqa

    def to_str_for_embedding(self):
        return f"Name: {self.title} Description: {self.description} Tracks: {self.tracks} Day: {self.day} Mode: {self.mode}"  # noqa


# Define HNSW index to support vector similarity search
# Use the vector_ip_ops access method (inner product) since these embeddings are normalized

table_name = Item.__tablename__

index_ada002 = Index(
<<<<<<< HEAD
    # TODO: generate based off table name
    "hnsw_index_for_innerproduct_session_embedding_ada002",
=======
    "hnsw_index_for_innerproduct_{table_name}_embedding_ada002",
>>>>>>> 4b3f88fa
    Item.embedding_ada002,
    postgresql_using="hnsw",
    postgresql_with={"m": 16, "ef_construction": 64},
    postgresql_ops={"embedding_ada002": "vector_ip_ops"},
)

index_nomic = Index(
<<<<<<< HEAD
    "hnsw_index_for_innerproduct_session_embedding_nomic",
=======
    f"hnsw_index_for_innerproduct_{table_name}_embedding_nomic",
>>>>>>> 4b3f88fa
    Item.embedding_nomic,
    postgresql_using="hnsw",
    postgresql_with={"m": 16, "ef_construction": 64},
    postgresql_ops={"embedding_nomic": "vector_ip_ops"},
)<|MERGE_RESOLUTION|>--- conflicted
+++ resolved
@@ -1,12 +1,7 @@
 from __future__ import annotations
 
 from pgvector.sqlalchemy import Vector
-<<<<<<< HEAD
-from sqlalchemy import Index, String
-from sqlalchemy.dialects.postgresql import ARRAY
-=======
-from sqlalchemy import Index
->>>>>>> 4b3f88fa
+from sqlalchemy import Index, ARRAY, String
 from sqlalchemy.orm import DeclarativeBase, Mapped, mapped_column
 
 
@@ -22,15 +17,11 @@
     # Schema specific:
     title: Mapped[str] = mapped_column()
     description: Mapped[str] = mapped_column()
-<<<<<<< HEAD
     speakers: Mapped[list[str]] = mapped_column(ARRAY(String))
     tracks: Mapped[list[str]] = mapped_column(ARRAY(String))
     day: Mapped[str] = mapped_column()
     time: Mapped[str] = mapped_column()
     mode: Mapped[str] = mapped_column()
-=======
-    price: Mapped[float] = mapped_column()
->>>>>>> 4b3f88fa
     # Embeddings for different models:
     embedding_ada002: Mapped[Vector] = mapped_column(Vector(1536), nullable=True)  # ada-002
     embedding_nomic: Mapped[Vector] = mapped_column(Vector(768), nullable=True)  # nomic-embed-text
@@ -53,31 +44,23 @@
 
 
 # Define HNSW index to support vector similarity search
-# Use the vector_ip_ops access method (inner product) since these embeddings are normalized
+# Use vector_cosine_ops operator since that works for both normalized and non-normalized embeddings
+# and matches the operator used in postgres_searcher.py
 
 table_name = Item.__tablename__
 
 index_ada002 = Index(
-<<<<<<< HEAD
-    # TODO: generate based off table name
-    "hnsw_index_for_innerproduct_session_embedding_ada002",
-=======
-    "hnsw_index_for_innerproduct_{table_name}_embedding_ada002",
->>>>>>> 4b3f88fa
+    f"hnsw_index_for_innerproduct_{table_name}_embedding_ada002",
     Item.embedding_ada002,
     postgresql_using="hnsw",
     postgresql_with={"m": 16, "ef_construction": 64},
-    postgresql_ops={"embedding_ada002": "vector_ip_ops"},
+    postgresql_ops={"embedding_ada002": "vector_cosine_ops"},
 )
 
 index_nomic = Index(
-<<<<<<< HEAD
-    "hnsw_index_for_innerproduct_session_embedding_nomic",
-=======
     f"hnsw_index_for_innerproduct_{table_name}_embedding_nomic",
->>>>>>> 4b3f88fa
     Item.embedding_nomic,
     postgresql_using="hnsw",
     postgresql_with={"m": 16, "ef_construction": 64},
-    postgresql_ops={"embedding_nomic": "vector_ip_ops"},
+    postgresql_ops={"embedding_nomic": "vector_cosine_ops"},
 )