// For format details, see https://aka.ms/devcontainer.json. For config options, see the README at:
// https://github.com/microsoft/vscode-dev-containers/tree/v0.245.0/containers/python-3
{
	"name": "rag-postgres-openai-python",
	"dockerComposeFile": "docker-compose.yaml",
	"service": "app",
	"workspaceFolder": "/workspace",
	"forwardPorts": [5432],
	"portsAttributes": {
		"5432": {"label": "PostgreSQL port", "onAutoForward": "silent"},
		"8000": {"label": "Backend port", "onAutoForward": "openBrowser"},
		"5173": {"label": "Frontend port", "onAutoForward": "openBrowser"}
	},
<<<<<<< HEAD
    "features": {
        "ghcr.io/devcontainers/features/node:1": {
            "version": "18",
            "nodeGypDependencies": false
        },
        "ghcr.io/azure/azure-dev/azd:latest": {},
=======
	"features": {
		"ghcr.io/devcontainers/features/node:1": {
			"version": "18",
			"nodeGypDependencies": false
		},
		"ghcr.io/azure/azure-dev/azd:latest": {},
>>>>>>> 044efcda
		"ghcr.io/prulloac/devcontainer-features/ollama:1": {},
		// az CLI is helpful for being able to login correctly with DefaultAzureCredential:
		"ghcr.io/devcontainers/features/azure-cli": {}
	},
	// Configure tool-specific properties.
	"customizations": {
		// Configure properties specific to VS Code.
		"vscode": {
			// Add the IDs of extensions you want installed when the container is created.
			"extensions": [
				"ms-python.python",
				"ms-python.vscode-pylance",
				"charliermarsh.ruff",
				"mtxr.sqltools",
				"mtxr.sqltools-driver-pg",
				"ms-vscode.vscode-node-azure-pack",
                "esbenp.prettier-vscode"
			],
			// Set *default* container specific settings.json values on container create.
			"settings": {
				"python.defaultInterpreterPath": "/usr/local/bin/python",
				"python.testing.unittestEnabled": false,
				"python.testing.pytestEnabled": false,
				"[python]": {
					"editor.formatOnSave": true,
					"editor.codeActionsOnSave": {
						"source.fixAll": "explicit"
					},
					"editor.defaultFormatter": "charliermarsh.ruff"
				}
			}
		}
	},
	// Use 'postCreateCommand' to run commands after the container is created.
	"postCreateCommand": "pip install -r requirements-dev.txt && pip install -e src/backend",
	// Comment out to connect as root instead. More info: https://aka.ms/vscode-remote/containers/non-root.
	"remoteUser": "vscode"
}<|MERGE_RESOLUTION|>--- conflicted
+++ resolved
@@ -11,21 +11,12 @@
 		"8000": {"label": "Backend port", "onAutoForward": "openBrowser"},
 		"5173": {"label": "Frontend port", "onAutoForward": "openBrowser"}
 	},
-<<<<<<< HEAD
-    "features": {
-        "ghcr.io/devcontainers/features/node:1": {
-            "version": "18",
-            "nodeGypDependencies": false
-        },
-        "ghcr.io/azure/azure-dev/azd:latest": {},
-=======
 	"features": {
 		"ghcr.io/devcontainers/features/node:1": {
 			"version": "18",
 			"nodeGypDependencies": false
 		},
 		"ghcr.io/azure/azure-dev/azd:latest": {},
->>>>>>> 044efcda
 		"ghcr.io/prulloac/devcontainer-features/ollama:1": {},
 		// az CLI is helpful for being able to login correctly with DefaultAzureCredential:
 		"ghcr.io/devcontainers/features/azure-cli": {}
