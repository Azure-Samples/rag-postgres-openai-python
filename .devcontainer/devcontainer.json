// For format details, see https://aka.ms/devcontainer.json. For config options, see the README at:
// https://github.com/microsoft/vscode-dev-containers/tree/v0.245.0/containers/python-3
{
	"name": "rag-postgres-openai-python",
	"dockerComposeFile": "docker-compose.yaml",
	"service": "app",
	"workspaceFolder": "/workspace",
	"forwardPorts": [5432],
	"portsAttributes": {
		"5432": {"label": "PostgreSQL port", "onAutoForward": "silent"},
		"8000": {"label": "Backend port", "onAutoForward": "openBrowser"},
		"5173": {"label": "Frontend port", "onAutoForward": "openBrowser"}
	},
	"features": {
		"ghcr.io/devcontainers/features/node:1": {
			"version": "18",
			"nodeGypDependencies": false
		},
		"ghcr.io/azure/azure-dev/azd:latest": {},
		"ghcr.io/prulloac/devcontainer-features/ollama:1": {},
		// az CLI is helpful for being able to login correctly with DefaultAzureCredential:
		"ghcr.io/devcontainers/features/azure-cli": {}
	},
	// Configure tool-specific properties.
	"customizations": {
		// Configure properties specific to VS Code.
		"vscode": {
			// Add the IDs of extensions you want installed when the container is created.
			"extensions": [
				"ms-python.python",
				"ms-python.vscode-pylance",
				"ms-python.vscode-python-envs",
				"charliermarsh.ruff",
				"mtxr.sqltools",
				"mtxr.sqltools-driver-pg",
				"esbenp.prettier-vscode",
				"mechatroner.rainbow-csv",
				"ms-vscode.vscode-node-azure-pack",
<<<<<<< HEAD
				"esbenp.prettier-vscode",
				"twixes.pypi-assistant",
				"ms-python.vscode-python-envs"
=======
				"teamsdevapp.vscode-ai-foundry",
				"ms-windows-ai-studio.windows-ai-studio"
>>>>>>> 425fb2a3
			],
			// Set *default* container specific settings.json values on container create.
			"settings": {
				"python.defaultInterpreterPath": "/usr/local/bin/python",
				"python.testing.unittestEnabled": false,
				"python.testing.pytestEnabled": false,
				"[python]": {
					"editor.formatOnSave": true,
					"editor.codeActionsOnSave": {
						"source.fixAll": "explicit"
					},
					"editor.defaultFormatter": "charliermarsh.ruff"
				}
			}
		}
	},
	// Use 'postCreateCommand' to run commands after the container is created.
	"postCreateCommand": "pip install -r requirements-dev.txt && pip install -e src/backend",
	// Comment out to connect as root instead. More info: https://aka.ms/vscode-remote/containers/non-root.
	"remoteUser": "vscode"
}<|MERGE_RESOLUTION|>--- conflicted
+++ resolved
@@ -36,14 +36,11 @@
 				"esbenp.prettier-vscode",
 				"mechatroner.rainbow-csv",
 				"ms-vscode.vscode-node-azure-pack",
-<<<<<<< HEAD
 				"esbenp.prettier-vscode",
 				"twixes.pypi-assistant",
-				"ms-python.vscode-python-envs"
-=======
+				"ms-python.vscode-python-envs",
 				"teamsdevapp.vscode-ai-foundry",
 				"ms-windows-ai-studio.windows-ai-studio"
->>>>>>> 425fb2a3
 			],
 			// Set *default* container specific settings.json values on container create.
 			"settings": {
